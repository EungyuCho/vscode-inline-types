import * as vscode from 'vscode';

import { error as logError } from './log';
import { createService } from './service';
import { FileChangeTypes, Decoration, TextChange, Position, Service, Configuration, Disposable } from './types';

export function activate(extensionContext: vscode.ExtensionContext): void {
    const rootPath = vscode.workspace.rootPath;
    if (!rootPath) {
        logError(`No root path found. Aborting.`);
        return;
    }

    const subscriptions: Disposable[] = [];
    function dispose(): void {
        let nextSubscription: Disposable | undefined;
        while ((nextSubscription = subscriptions.pop()) !== undefined) {
            nextSubscription.dispose();
        }
    }
    extensionContext.subscriptions.push({ dispose });

    createServiceForExtension(rootPath, subscriptions);
    extensionContext.subscriptions.push(vscode.workspace.onDidChangeConfiguration(e => {
        if (e.affectsConfiguration('inlineTypes')) {
            dispose();
            createServiceForExtension(rootPath, subscriptions);
        }
    }));
}

function createServiceForExtension(
    rootPath: string,
    subscriptions: Disposable[]
): Service {
    const decorationType: vscode.TextEditorDecorationType = vscode.window.createTextEditorDecorationType({});
    subscriptions.push(decorationType);

    const configuration: Configuration = mapConfiguration(vscode.workspace.getConfiguration('inlineTypes'));
    const service = createService(
        rootPath,
        configuration,
<<<<<<< HEAD
        () => updateDecorations(configuration, decorationType, service));
    updateDecorations(configuration, decorationType, service);
=======
        () => updateDecorations(decorationType, service, configuration));
    updateDecorations(decorationType, service, configuration);
>>>>>>> 14e5fa92

    const fileWatcher = vscode.workspace.createFileSystemWatcher('{!node_modules,**}/*.{ts,js,tsx,jsx}');
    fileWatcher.onDidCreate(e => service.notifyFileChange(normalizeFileName(e.fsPath), FileChangeTypes.Created));
    fileWatcher.onDidChange(e => service.notifyFileChange(normalizeFileName(e.fsPath), FileChangeTypes.Changed));
    fileWatcher.onDidDelete(e => service.notifyFileChange(normalizeFileName(e.fsPath), FileChangeTypes.Deleted));
    subscriptions.push(fileWatcher);

<<<<<<< HEAD
    vscode.window.onDidChangeActiveTextEditor(() => updateDecorations(configuration, decorationType, service));
=======
    vscode.window.onDidChangeActiveTextEditor(() => updateDecorations(decorationType, service, configuration));
>>>>>>> 14e5fa92
    vscode.workspace.onDidChangeTextDocument(e => service.notifyDocumentChange(
        normalizeFileName(e.document.fileName),
        e.contentChanges.map(mapContentChange)));

    return service;
}

function mapConfiguration(configuration: vscode.WorkspaceConfiguration): Configuration {
    return {
        features: configuration.features,
        updateDelay: configuration.updateDelay,
<<<<<<< HEAD
        decorationStyle: configuration.decorationStyle,
        highlightStyle: configuration.highlightStyle,
        highlightColor: configuration.highlightColor,
=======
        decorationStyle: configuration.decorationStyle
>>>>>>> 14e5fa92
    };
}

function updateDecorations(
    configuration: Configuration,
    decorationType: vscode.TextEditorDecorationType,
    service: Service,
    configuration: Configuration
): void {
    const visibleTextEditors = vscode.window.visibleTextEditors.filter(isSupportedLanguage);
    for (const visibleTextEditor of visibleTextEditors) {
        const fileName = visibleTextEditor.document.fileName;
        const decorations = service.getDecorations(normalizeFileName(fileName));
<<<<<<< HEAD
        const decorationOptions = decorations.reduce<vscode.DecorationOptions[]>((arr, d) => arr.concat(createDecorationOptions(configuration, d)), []);
=======
        const decorationOptions = decorations.map(d => createDecorationOptions(d, configuration));
>>>>>>> 14e5fa92
        visibleTextEditor.setDecorations(decorationType, decorationOptions);
    }
}

<<<<<<< HEAD
function createDecorationOptions(configuration: Configuration, decoration: Decoration): vscode.DecorationOptions[] {
    const textDecoration = `none; ${decoration.isWarning ? configuration.highlightStyle : configuration.decorationStyle}`;
=======
function createDecorationOptions(decoration: Decoration, configuration: Configuration): vscode.DecorationOptions {
    const textDecoration = decoration.isWarning ? undefined : `none; opacity: ${configuration.decorationStyle.opacity}`;
    const color = decoration.isWarning === true
        ? configuration.decorationStyle.warnColor
        : configuration.decorationStyle.color;
>>>>>>> 14e5fa92
    const startPosition = mapServicePosition(decoration.startPosition);
    const endPosition = mapServicePosition(decoration.endPosition);
    const nextEndPosition = mapServicePosition(decoration.endPosition, 1);
    const lightThemeColor = decoration.isWarning ? configuration.highlightColor : "black";
    const darkThemeColor = decoration.isWarning ? configuration.highlightColor : "white";
    const decos: vscode.DecorationOptions[] = [];
    if (decoration.hoverMessage) {
        decos.push({
            range: new vscode.Range(startPosition, endPosition),
            hoverMessage: decoration.hoverMessage
        });
    }
    if (decoration.textBefore) {
        decos.push({
            range: new vscode.Range(startPosition, endPosition),
            renderOptions: {
                light: {
                    before: { contentText: decoration.textBefore, textDecoration, color: lightThemeColor },
                },
                dark: {
                    before: { contentText: decoration.textBefore, textDecoration, color: darkThemeColor },
                }
            }
        });
    }
    if (decoration.textAfter) {
        decos.push({
            range: new vscode.Range(endPosition, nextEndPosition),
            renderOptions: {
                light: {
                    before: { contentText: decoration.textAfter, textDecoration, color: lightThemeColor },
                },
                dark: {
                    before: { contentText: decoration.textAfter, textDecoration, color: darkThemeColor },
                }
            }
        });
    }
    return decos;
}

function mapContentChange(contentChange: vscode.TextDocumentContentChangeEvent): TextChange {
    return {
        start: contentChange.range.start,
        end: contentChange.range.end,
        newText: contentChange.text
    };
}

function mapServicePosition(position: Position, offset: number = 0): vscode.Position {
    return new vscode.Position(position.line, position.character + offset);
}

function normalizeFileName(fileName: string): string {
    return fileName.replace(/\\/g, '/');
}

<<<<<<< HEAD
const SUPPORTED_LANGUAGES = ['typescript', 'javascript', 'javascriptreact', 'typescriptreact'];

function isSupportedLanguage(value: vscode.TextEditor): boolean {
    return SUPPORTED_LANGUAGES.includes(value.document.languageId);
=======
function isTypeScript(value: vscode.TextEditor): boolean {
    return value.document.languageId === 'typescript' || value.document.languageId === 'typescriptreact';
>>>>>>> 14e5fa92
}<|MERGE_RESOLUTION|>--- conflicted
+++ resolved
@@ -40,13 +40,8 @@
     const service = createService(
         rootPath,
         configuration,
-<<<<<<< HEAD
-        () => updateDecorations(configuration, decorationType, service));
-    updateDecorations(configuration, decorationType, service);
-=======
         () => updateDecorations(decorationType, service, configuration));
     updateDecorations(decorationType, service, configuration);
->>>>>>> 14e5fa92
 
     const fileWatcher = vscode.workspace.createFileSystemWatcher('{!node_modules,**}/*.{ts,js,tsx,jsx}');
     fileWatcher.onDidCreate(e => service.notifyFileChange(normalizeFileName(e.fsPath), FileChangeTypes.Created));
@@ -54,11 +49,7 @@
     fileWatcher.onDidDelete(e => service.notifyFileChange(normalizeFileName(e.fsPath), FileChangeTypes.Deleted));
     subscriptions.push(fileWatcher);
 
-<<<<<<< HEAD
-    vscode.window.onDidChangeActiveTextEditor(() => updateDecorations(configuration, decorationType, service));
-=======
     vscode.window.onDidChangeActiveTextEditor(() => updateDecorations(decorationType, service, configuration));
->>>>>>> 14e5fa92
     vscode.workspace.onDidChangeTextDocument(e => service.notifyDocumentChange(
         normalizeFileName(e.document.fileName),
         e.contentChanges.map(mapContentChange)));
@@ -70,18 +61,12 @@
     return {
         features: configuration.features,
         updateDelay: configuration.updateDelay,
-<<<<<<< HEAD
-        decorationStyle: configuration.decorationStyle,
-        highlightStyle: configuration.highlightStyle,
-        highlightColor: configuration.highlightColor,
-=======
-        decorationStyle: configuration.decorationStyle
->>>>>>> 14e5fa92
+        lightThemeDecorationStyle: configuration.lightThemeDecorationStyle,
+        darkThemeDecorationStyle: configuration.darkThemeDecorationStyle
     };
 }
 
 function updateDecorations(
-    configuration: Configuration,
     decorationType: vscode.TextEditorDecorationType,
     service: Service,
     configuration: Configuration
@@ -90,30 +75,23 @@
     for (const visibleTextEditor of visibleTextEditors) {
         const fileName = visibleTextEditor.document.fileName;
         const decorations = service.getDecorations(normalizeFileName(fileName));
-<<<<<<< HEAD
-        const decorationOptions = decorations.reduce<vscode.DecorationOptions[]>((arr, d) => arr.concat(createDecorationOptions(configuration, d)), []);
-=======
-        const decorationOptions = decorations.map(d => createDecorationOptions(d, configuration));
->>>>>>> 14e5fa92
+        const decorationOptions = decorations.reduce<vscode.DecorationOptions[]>((arr, d) => arr.concat(createDecorationOptions(d, configuration)), []);
         visibleTextEditor.setDecorations(decorationType, decorationOptions);
     }
 }
 
-<<<<<<< HEAD
-function createDecorationOptions(configuration: Configuration, decoration: Decoration): vscode.DecorationOptions[] {
-    const textDecoration = `none; ${decoration.isWarning ? configuration.highlightStyle : configuration.decorationStyle}`;
-=======
-function createDecorationOptions(decoration: Decoration, configuration: Configuration): vscode.DecorationOptions {
-    const textDecoration = decoration.isWarning ? undefined : `none; opacity: ${configuration.decorationStyle.opacity}`;
-    const color = decoration.isWarning === true
-        ? configuration.decorationStyle.warnColor
-        : configuration.decorationStyle.color;
->>>>>>> 14e5fa92
+function createDecorationOptions(decoration: Decoration, configuration: Configuration): vscode.DecorationOptions[] {
+    const lightThemeTextDecoration = decoration.isWarning ? undefined : `none; opacity: ${configuration.lightThemeDecorationStyle.opacity}`;
+    const darkThemeTextDecoration = decoration.isWarning ? undefined : `none; opacity: ${configuration.darkThemeDecorationStyle.opacity}`;
+    const lightThemeColor = decoration.isWarning === true
+        ? configuration.lightThemeDecorationStyle.warnColor
+        : configuration.lightThemeDecorationStyle.color;
+    const darkThemeColor = decoration.isWarning === true
+        ? configuration.darkThemeDecorationStyle.warnColor
+        : configuration.darkThemeDecorationStyle.color;
     const startPosition = mapServicePosition(decoration.startPosition);
     const endPosition = mapServicePosition(decoration.endPosition);
     const nextEndPosition = mapServicePosition(decoration.endPosition, 1);
-    const lightThemeColor = decoration.isWarning ? configuration.highlightColor : "black";
-    const darkThemeColor = decoration.isWarning ? configuration.highlightColor : "white";
     const decos: vscode.DecorationOptions[] = [];
     if (decoration.hoverMessage) {
         decos.push({
@@ -126,10 +104,10 @@
             range: new vscode.Range(startPosition, endPosition),
             renderOptions: {
                 light: {
-                    before: { contentText: decoration.textBefore, textDecoration, color: lightThemeColor },
+                    before: { contentText: decoration.textBefore, textDecoration: lightThemeTextDecoration, color: lightThemeColor },
                 },
                 dark: {
-                    before: { contentText: decoration.textBefore, textDecoration, color: darkThemeColor },
+                    before: { contentText: decoration.textBefore, textDecoration: darkThemeTextDecoration, color: darkThemeColor },
                 }
             }
         });
@@ -139,10 +117,10 @@
             range: new vscode.Range(endPosition, nextEndPosition),
             renderOptions: {
                 light: {
-                    before: { contentText: decoration.textAfter, textDecoration, color: lightThemeColor },
+                    before: { contentText: decoration.textAfter, textDecoration: lightThemeTextDecoration, color: lightThemeColor },
                 },
                 dark: {
-                    before: { contentText: decoration.textAfter, textDecoration, color: darkThemeColor },
+                    before: { contentText: decoration.textAfter, textDecoration: darkThemeTextDecoration, color: darkThemeColor },
                 }
             }
         });
@@ -166,13 +144,8 @@
     return fileName.replace(/\\/g, '/');
 }
 
-<<<<<<< HEAD
 const SUPPORTED_LANGUAGES = ['typescript', 'javascript', 'javascriptreact', 'typescriptreact'];
 
 function isSupportedLanguage(value: vscode.TextEditor): boolean {
     return SUPPORTED_LANGUAGES.includes(value.document.languageId);
-=======
-function isTypeScript(value: vscode.TextEditor): boolean {
-    return value.document.languageId === 'typescript' || value.document.languageId === 'typescriptreact';
->>>>>>> 14e5fa92
 }