import * as ts from 'typescript';
import * as vscode from 'vscode';
import { join as joinPath } from 'path';

import { throwError, isUndefined, assertNever, curry, isRestParameter } from './utils';
import { error as logError } from './log';
import { TextChange, Service, FileChangeType, FileChangeTypes, Decoration, Position, Configuration } from './types';

class SourceFilesCache extends Map<string, ts.SourceFile> {
    public constructor() {
        super();
    }
}

interface ServiceContext {
    readonly rootPath: string;
    readonly configuration: Configuration;
    readonly sourceFilesCache: SourceFilesCache;
    readonly updateProgram: () => void;
    readonly getProgram: () => ts.Program;
    readonly getOptions: () => ts.CompilerOptions;
    readonly getTypeChecker: () => ts.TypeChecker;
    readonly getRootFileNames: () => ReadonlyArray<string>;
}

export function createService(
    rootPath: string,
    configuration: Configuration,
    onUpdate: () => void
): Service {
    const context = createServiceContext(
        rootPath,
        configuration,
        getDelayedOnUpdate(configuration.updateDelay, onUpdate));

    return {
        getDecorations: curry(getDecorations, context),
        notifyFileChange: curry(notifyFileChange, context),
        notifyDocumentChange: curry(notifyDocumentChange, context)
    };
}

function getDelayedOnUpdate(delay: number, onUpdate: () => void): () => void {
    if (delay === 0) { return onUpdate; }

    let updateTimeout: NodeJS.Timer | undefined = undefined;
    return () => {
        if (updateTimeout !== undefined) {
            clearTimeout(updateTimeout);
        }

        updateTimeout = setTimeout(onUpdate, delay);
    };
}

function createServiceContext(
    rootPath: string,
    configuration: Configuration,
    onUpdate: () => void
): ServiceContext {
    const sourceFilesCache = new SourceFilesCache();
    let program: ts.Program = createProgram(rootPath, sourceFilesCache);
    const context: ServiceContext = {
        rootPath,
        configuration,
        sourceFilesCache,
        updateProgram: () => updateProgram(() => context, newProgram => program = newProgram, onUpdate),
        getProgram: () => program,
        getOptions: () => program.getCompilerOptions(),
        getTypeChecker: () => program.getTypeChecker(),
        getRootFileNames: () => program.getRootFileNames()
    };
    return context;
}

function createProgram(rootPath: string, sourceFilesCache: SourceFilesCache, oldProgram?: ts.Program): ts.Program {
    const { fileNames, options } = getParsedCommandLine(rootPath);
    const compilerHost = createCompilerHost(options, sourceFilesCache);
    const program = ts.createProgram(fileNames, options, compilerHost, oldProgram);
    return program;
}

function updateProgram(
    getContext: () => ServiceContext,
    setProgram: (newProgram: ts.Program) => void,
    onUpdate: () => void
): void {
    const context = getContext();
    const program = createProgram(context.rootPath, context.sourceFilesCache, context.getProgram());
    setProgram(program);
    onUpdate();
}

function getDecorations(
    context: ServiceContext,
    fileName: string
): ReadonlyArray<Decoration> {
    const sourceFile = context.sourceFilesCache.get(fileName);
    if (!sourceFile) {
        logError(`Failed to find source file '${fileName}' in cache.`);
        return [];
    }

    const typeChecker = context.getTypeChecker();
    const configuration = context.configuration;
    const result: Decoration[] = [];
    const skipTypes = new WeakSet<ts.Node>();
    aux(sourceFile);
    return result;

    function aux(node: ts.Node): void {
<<<<<<< HEAD
        node.forEachChild(aux);

        if(skipTypes.has(node)) return;

        try {
            if (ts.isVariableDeclaration(node) && !node.type && context.configuration.features.variableType) {
                const initialized = node.initializer && ts.isFunctionLike(node.initializer);
                if (!initialized) {
                    result.push(getDecoration(sourceFile!, typeChecker, configuration, node.name));
                }
            } else if (ts.isPropertySignature(node) && !node.type && context.configuration.features.propertyType) {
                result.push(getDecoration(sourceFile!, typeChecker, configuration, node.name))
            } else if (ts.isParameter(node) && !node.type && context.configuration.features.functionParameterType) {
                result.push(getDecoration(sourceFile!, typeChecker, configuration, node.name))
            } else if (ts.isFunctionDeclaration(node) && !node.type && context.configuration.features.functionReturnType) {
                const signature = typeChecker.getSignatureFromDeclaration(node);
                result.push(getDecoration(sourceFile!, typeChecker, configuration, node, node.body, signature && signature.getReturnType(), false, false));
            } else if (ts.isMethodDeclaration(node) && !node.type && context.configuration.features.functionReturnType) {
                const signature = typeChecker.getSignatureFromDeclaration(node);
                result.push(getDecoration(sourceFile!, typeChecker, configuration, node, node.body, signature && signature.getReturnType(), false, false));
            } else if (ts.isArrowFunction(node) && !node.type && context.configuration.features.functionReturnType) {
                const signature = typeChecker.getSignatureFromDeclaration(node);
                const returnsFunction = ts.isFunctionLike(node.body);
                if (!returnsFunction) {
                    result.push(getDecoration(sourceFile!, typeChecker, configuration, node, node.equalsGreaterThanToken, signature && signature.getReturnType(), node.parameters.length === 1, false));
                }
            } else if (ts.isObjectBindingPattern(node) && context.configuration.features.objectPatternType) {
                node.forEachChild(child => {
                    if(skipTypes.has(child)) return;
                    if (ts.isBindingElement(child)) {
                        result.push(getDecoration(sourceFile!, typeChecker, configuration, child));
                    }
                });
                if (node.parent) skipTypes.add(node.parent);
            } else if (ts.isArrayBindingPattern(node) && context.configuration.features.arrayPatternType) {
                node.forEachChild(child => {
                    if(skipTypes.has(child)) return;
                    if (ts.isBindingElement(child)) {
                        result.push(getDecoration(sourceFile!, typeChecker, configuration, child));
                    }
                });
                if (node.parent) skipTypes.add(node.parent);
            } else if (ts.isObjectLiteralExpression(node) && context.configuration.features.objectLiteralType) {
                let current = node.parent;
                if (current && ts.isParenthesizedExpression(current))
                    current = current.parent;
                if (current && ts.isReturnStatement(current))
                    current = current.parent;
                while(current && (
                    ts.isBlock(current) ||
                    ts.isIfStatement(current)
                )) current = current.parent;
                if (current &&  ts.isFunctionLike(current)) {
                    const signature = typeChecker.getSignatureFromDeclaration(current);
                    if(signature) {
                        const returnObject = signature.getReturnType();
                        let numberOfTypes = 0;
                        node.forEachChild(child => {
                            if ((
                                ts.isPropertyAssignment(child) ||
                                ts.isShorthandPropertyAssignment(child)
                             ) && ts.isIdentifier(child.name)) {
                                const symbol = returnObject.getProperty(child.name.text);
                                if (symbol && symbol.valueDeclaration) {
                                    numberOfTypes++;
                                    const type = typeChecker.getTypeAtLocation(symbol.valueDeclaration);
                                    if (type) {
                                        result.push(getDecoration(sourceFile!, typeChecker, configuration, child.name, undefined, type));
                                    }
                                }
                            }
=======
        if (ts.isVariableDeclaration(node) && !node.type) {
            const isArrowFunction = node.initializer && ts.isArrowFunction(node.initializer);
            const shouldAddDecoration = isArrowFunction
                ? context.configuration.features.arrowFunctionVariable
                : context.configuration.features.variableType;
            if (shouldAddDecoration) {
                result.push(getDecoration(sourceFile!, typeChecker, configuration, node.name));
            }
        } else if (ts.isPropertySignature(node) && !node.type && context.configuration.features.propertyType) {
            result.push(getDecoration(sourceFile!, typeChecker, configuration, node.name));
        } else if (ts.isParameter(node) && !node.type && context.configuration.features.functionParameterType) {
            result.push(getDecoration(sourceFile!, typeChecker, configuration, node.name))
        } else if (ts.isFunctionDeclaration(node) && !node.type && context.configuration.features.functionReturnType) {
            const signature = typeChecker.getSignatureFromDeclaration(node);
            result.push(getDecoration(sourceFile!, typeChecker, configuration, node, node.body, signature && signature.getReturnType()));
        } else if (ts.isMethodDeclaration(node) && !node.type && context.configuration.features.functionReturnType) {
            const signature = typeChecker.getSignatureFromDeclaration(node);
            result.push(getDecoration(sourceFile!, typeChecker, configuration, node, node.body, signature && signature.getReturnType()));
        } else if (ts.isArrowFunction(node) && !node.type && context.configuration.features.functionReturnType) {
            const signature = typeChecker.getSignatureFromDeclaration(node);
            result.push(getDecoration(sourceFile!, typeChecker, configuration, node, node.equalsGreaterThanToken, signature && signature.getReturnType(), true));
        } else if ((ts.isCallExpression(node) || ts.isNewExpression(node)) && node.arguments && node.arguments.length > 0 && context.configuration.features.parameterName) {
            const resolvedSignature = typeChecker.getResolvedSignature(node);
            for (let i = 0; i < node.arguments.length; ++i) {
                const argument = node.arguments[i];
                const parameter = resolvedSignature.parameters[i];
                if (parameter) {
                    const parameterName = (isRestParameter(parameter) ? '...' : '') + parameter.name;
                    if (parameterName !== argument.getText()) {
                        result.push({
                            textBefore: `${parameterName}: `,
                            textAfter: '',
                            startPosition: sourceFile!.getLineAndCharacterOfPosition(argument.pos + argument.getLeadingTriviaWidth()),
                            endPosition: sourceFile!.getLineAndCharacterOfPosition(argument.end),
                            isWarning: false
>>>>>>> 14e5fa92
                        });
                        if (current && numberOfTypes > 0 && numberOfTypes === returnObject.getProperties().length) skipTypes.add(current);
                    }
                }
            } else if ((ts.isCallExpression(node) || ts.isNewExpression(node)) && node.arguments && node.arguments.length > 0 && context.configuration.features.parameterName) {
                const resolvedSignature = typeChecker.getResolvedSignature(node);
                if (resolvedSignature) {
                    for (let i = 0; i < node.arguments.length; ++i) {
                        const argument = node.arguments[i];
                        const parameter = resolvedSignature.parameters[i];
                        if (parameter) {
                            const parameterName = (isRestParameter(parameter) ? '...' : '') + parameter.name;
                            if (parameterName !== argument.getText()) {
                                result.push({
                                    textBefore: `${parameterName}: `,
                                    textAfter: '',
                                    startPosition: sourceFile!.getLineAndCharacterOfPosition(argument.pos + argument.getLeadingTriviaWidth()),
                                    endPosition: sourceFile!.getLineAndCharacterOfPosition(argument.end),
                                    isWarning: false
                                });
                            }
                        }
                    }
                }
            }
        } catch(e) {
            logError(e.message);
        }
    }
}

const typeNameCache = new WeakMap<ts.Type, string>();
const longTypeNameCache = new WeakMap<ts.Type, string>();

function getDecoration(
    sourceFile: ts.SourceFile,
    typeChecker: ts.TypeChecker,
    configuration: Configuration,
    node: ts.Node,
    endNode: ts.Node | undefined = undefined,
    type: ts.Type = typeChecker.getTypeAtLocation(node),
    wrap: boolean = false,
    hover: boolean = true
): Decoration {
    let typeName = typeNameCache.get(type);
    if (typeName === undefined) {
        typeName = typeChecker.typeToString(
            type,
            node.parent,
            ts.TypeFormatFlags.WriteArrowStyleSignature |
            ts.TypeFormatFlags.UseAliasDefinedOutsideCurrentScope
        );
        typeNameCache.set(type, typeName);
    }
    let longTypeName = longTypeNameCache.get(type);
    if (longTypeName === undefined) {
        longTypeName = typeChecker.typeToString(
            type,
            node.parent, 
            ts.TypeFormatFlags.UseFullyQualifiedType |
            ts.TypeFormatFlags.NoTruncation |
            ts.TypeFormatFlags.UseStructuralFallback |
            ts.TypeFormatFlags.AllowUniqueESSymbolType |
            ts.TypeFormatFlags.WriteArrowStyleSignature |
            ts.TypeFormatFlags.WriteTypeArgumentsOfSignature
        ).replace(/;(\s(?=\s*\}))?/g, ";\n");
        longTypeNameCache.set(type, longTypeName);
    }
    const leadingTriviaWidth = node.getLeadingTriviaWidth();

    const textBefore = wrap ? '(' : '';
    const textAfter = (wrap ? ')' : '') + ': ' + typeName;
    let hoverMessage = undefined;
    if (longTypeName !== typeName && hover) {
        hoverMessage = new vscode.MarkdownString();
        hoverMessage.appendCodeblock(longTypeName, "typescript");
    }
    const startPosition = sourceFile.getLineAndCharacterOfPosition(node.pos + leadingTriviaWidth);
    const endPosition = sourceFile.getLineAndCharacterOfPosition(endNode ? endNode.pos : node.end);
    const isWarning = configuration.features.highlightAny && /\bany\b/.test(typeName);

    return { textBefore, textAfter, hoverMessage, startPosition, endPosition, isWarning };
}

function notifyDocumentChange(
    context: ServiceContext,
    fileName: string,
    textChanges: ReadonlyArray<TextChange>
): void {
    const cachedSourceFile = context.sourceFilesCache.get(fileName);
    if (!cachedSourceFile) {
        logError(`Failed to find cached source file for '${fileName}'.`);
        return;
    }

    try {
        const newSourceFile = textChanges.reduce(updateSourceFile, cachedSourceFile);
        if (newSourceFile !== cachedSourceFile) {
            context.sourceFilesCache.set(fileName, newSourceFile);
            context.updateProgram();
        }
    } catch(e) {
        logError(e.message);
        context.sourceFilesCache.delete(fileName);
        context.updateProgram();
    }
}

function notifyFileChange(
    context: ServiceContext,
    fileName: string,
    fileChangeType: FileChangeType
): void {
    switch (fileChangeType) {
        case FileChangeTypes.Created:
            const isNewRootFile = getParsedCommandLine(context.rootPath).fileNames.some(rootFile => rootFile === fileName);
            if (isNewRootFile) {
                context.updateProgram();
            }
            break;
        
        case FileChangeTypes.Deleted:
            const wasSourceFile = context.getRootFileNames().some(rootFile => rootFile === fileName);
            if (wasSourceFile) {
                context.sourceFilesCache.delete(fileName);
                context.updateProgram();
            }
            break;

        case FileChangeTypes.Changed:
            const isSourceFile = context.getRootFileNames().some(rootFile => rootFile === fileName);
            if (isSourceFile) {
                updateCachedSourceFile(context, fileName);
            }
            break;

        default:
            throw assertNever(fileChangeType);
    }
}

function updateCachedSourceFile(
    context: ServiceContext,
    fileName: string
): void {
    const cachedSourceFile = context.sourceFilesCache.get(fileName);
    if (!cachedSourceFile) {
        return context.updateProgram();
    }

    const fileContent = ts.sys.readFile(fileName, context.getProgram().getCompilerOptions().charset);
    if (fileContent === undefined) {
        logError(`Failed to read file content for '${fileName}'.`);
        return;
    }

    if (fileContent === cachedSourceFile.text) {
        return;
    }

    const newSourceFile = cachedSourceFile.update(fileContent, {
        newLength: fileContent.length,
        span: { start: 0, length: cachedSourceFile.text.length }
    });
    context.sourceFilesCache.set(fileName, newSourceFile);
    return context.updateProgram();
}

function getSourceFile(
    fileName: string,
    languageVersion: ts.ScriptTarget,
    shouldCreateNewSourceFile: boolean | undefined,
    options: ts.CompilerOptions,
    sourceFilesCache: SourceFilesCache
): ts.SourceFile | undefined {
    if (fileName === ts.getDefaultLibFileName(options)) {
        fileName = ts.getDefaultLibFilePath(options);
    }

    const cachedSourceFile = shouldCreateNewSourceFile ? undefined : sourceFilesCache.get(fileName);
    if (cachedSourceFile) {
        return cachedSourceFile;
    }

    const fileContent = ts.sys.readFile(fileName, options.charset);
    if (fileContent === undefined) {
        logError(`Failed to read file content for '${fileName}'.`);
        return undefined;
    }

    const sourceFile = ts.createSourceFile(fileName, fileContent, languageVersion);
    sourceFilesCache.set(fileName, sourceFile);
    return sourceFile;
}

function createCompilerHost(options: ts.CompilerOptions, sourceFilesCache: SourceFilesCache): ts.CompilerHost {
    const defaultCompilerHost = ts.createCompilerHost(options);
    return {
        ...defaultCompilerHost,
        getSourceFile: (fileName, languageVersion, _, shouldCreateNewSourceFile) =>
            getSourceFile(fileName, languageVersion, shouldCreateNewSourceFile, options, sourceFilesCache)
    };
}

function getParsedCommandLine(rootPath: string): ts.ParsedCommandLine {
    const configPath = joinPath(rootPath, 'tsconfig.json');
    const configContent = ts.sys.readFile(configPath);
    if (!configContent) {
        throw throwError(`Failed to read config file.`);
    }

    const configJsonFile = ts.parseJsonText(configPath, configContent);
    const parsedConfig = ts.parseJsonSourceFileConfigFileContent(configJsonFile, ts.sys, rootPath, { noEmit: true });
    if (!isUndefined(parsedConfig.errors) && parsedConfig.errors.length > 0) {
        throw throwError(`Failed to parse config file.`);
    }

    return parsedConfig;
}

function getOffsetInSourceFile(sourceFile: ts.SourceFile, position: Position): number {
    return sourceFile.getPositionOfLineAndCharacter(
        position.line,
        position.character);
}

function updateSourceFile(sourceFile: ts.SourceFile, textChange: TextChange) {
    const currentSource = sourceFile.getFullText();
    const updateStartPosition = getOffsetInSourceFile(sourceFile, textChange.start);
    const updateEndPosition = getOffsetInSourceFile(sourceFile, textChange.end);
    const oldSourceBeforeChange = currentSource.slice(0, updateStartPosition);
    const oldSourceAfterChange = currentSource.slice(updateEndPosition);
    const newSource = oldSourceBeforeChange + textChange.newText + oldSourceAfterChange;
    const textChangeRange: ts.TextChangeRange = {
        span: {
            start: updateStartPosition,
            length: updateEndPosition - updateStartPosition
        },
        newLength: textChange.newText.length
    };
    return sourceFile.update(newSource, textChangeRange);
}<|MERGE_RESOLUTION|>--- conflicted
+++ resolved
@@ -109,15 +109,17 @@
     return result;
 
     function aux(node: ts.Node): void {
-<<<<<<< HEAD
         node.forEachChild(aux);
 
         if(skipTypes.has(node)) return;
 
         try {
-            if (ts.isVariableDeclaration(node) && !node.type && context.configuration.features.variableType) {
-                const initialized = node.initializer && ts.isFunctionLike(node.initializer);
-                if (!initialized) {
+            if (ts.isVariableDeclaration(node) && !node.type) {
+                const isFunction = node.initializer && ts.isFunctionLike(node.initializer);
+                const shouldAddDecoration = isFunction
+                    ? context.configuration.features.functionVariableType
+                    : context.configuration.features.variableType;
+                if (shouldAddDecoration) {
                     result.push(getDecoration(sourceFile!, typeChecker, configuration, node.name));
                 }
             } else if (ts.isPropertySignature(node) && !node.type && context.configuration.features.propertyType) {
@@ -181,43 +183,6 @@
                                     }
                                 }
                             }
-=======
-        if (ts.isVariableDeclaration(node) && !node.type) {
-            const isArrowFunction = node.initializer && ts.isArrowFunction(node.initializer);
-            const shouldAddDecoration = isArrowFunction
-                ? context.configuration.features.arrowFunctionVariable
-                : context.configuration.features.variableType;
-            if (shouldAddDecoration) {
-                result.push(getDecoration(sourceFile!, typeChecker, configuration, node.name));
-            }
-        } else if (ts.isPropertySignature(node) && !node.type && context.configuration.features.propertyType) {
-            result.push(getDecoration(sourceFile!, typeChecker, configuration, node.name));
-        } else if (ts.isParameter(node) && !node.type && context.configuration.features.functionParameterType) {
-            result.push(getDecoration(sourceFile!, typeChecker, configuration, node.name))
-        } else if (ts.isFunctionDeclaration(node) && !node.type && context.configuration.features.functionReturnType) {
-            const signature = typeChecker.getSignatureFromDeclaration(node);
-            result.push(getDecoration(sourceFile!, typeChecker, configuration, node, node.body, signature && signature.getReturnType()));
-        } else if (ts.isMethodDeclaration(node) && !node.type && context.configuration.features.functionReturnType) {
-            const signature = typeChecker.getSignatureFromDeclaration(node);
-            result.push(getDecoration(sourceFile!, typeChecker, configuration, node, node.body, signature && signature.getReturnType()));
-        } else if (ts.isArrowFunction(node) && !node.type && context.configuration.features.functionReturnType) {
-            const signature = typeChecker.getSignatureFromDeclaration(node);
-            result.push(getDecoration(sourceFile!, typeChecker, configuration, node, node.equalsGreaterThanToken, signature && signature.getReturnType(), true));
-        } else if ((ts.isCallExpression(node) || ts.isNewExpression(node)) && node.arguments && node.arguments.length > 0 && context.configuration.features.parameterName) {
-            const resolvedSignature = typeChecker.getResolvedSignature(node);
-            for (let i = 0; i < node.arguments.length; ++i) {
-                const argument = node.arguments[i];
-                const parameter = resolvedSignature.parameters[i];
-                if (parameter) {
-                    const parameterName = (isRestParameter(parameter) ? '...' : '') + parameter.name;
-                    if (parameterName !== argument.getText()) {
-                        result.push({
-                            textBefore: `${parameterName}: `,
-                            textAfter: '',
-                            startPosition: sourceFile!.getLineAndCharacterOfPosition(argument.pos + argument.getLeadingTriviaWidth()),
-                            endPosition: sourceFile!.getLineAndCharacterOfPosition(argument.end),
-                            isWarning: false
->>>>>>> 14e5fa92
                         });
                         if (current && numberOfTypes > 0 && numberOfTypes === returnObject.getProperties().length) skipTypes.add(current);
                     }
